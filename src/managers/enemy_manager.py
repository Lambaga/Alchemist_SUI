--- conflicted
+++ resolved
@@ -181,18 +181,4 @@
         """Setzt alle Feinde zurück (für Game Over / Neustart)"""
         # Alle aktuellen Feinde entfernen
         self.enemies.empty()
-<<<<<<< HEAD
-        
-        # Hier könnten wir Feinde neu spawnen oder zu ursprünglichen Positionen zurücksetzen
-        # Für jetzt lassen wir es leer - Feinde werden beim Level-Neustart neu erstellt
-        print("🔄 Alle Feinde zurückgesetzt")
-    
-    def respawn_default_enemies(self):
-        """Spawnt Standard-Feinde für Tests"""
-        self.add_demon(800, 400, scale=0.8, facing_right=False)
-        self.add_demon(1200, 300, scale=0.9, facing_right=True)
-        self.add_fireworm(960, 400, scale=1.0, facing_right=False)
-        print("🐉 3 Test-Feinde gespawnt")
-=======
-        print("🔄 Alle Feinde zurückgesetzt")
->>>>>>> c41f38e2
+        print("🔄 Alle Feinde zurückgesetzt")