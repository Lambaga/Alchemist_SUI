--- conflicted
+++ resolved
@@ -351,7 +351,435 @@
         if fill_width > 0:
             pygame.draw.rect(self.screen, (50, 150, 255), (bar_x, bar_y, fill_width, bar_height))
 
-class Level:
+    def render_entities_with_depth(self, player, enemies, depth_objects, camera):
+        """🎮 Fake-3D: Rendert alle Entities nach Y-Position sortiert"""
+        entities = []
+        
+        # Player hinzufügen
+        entities.append({
+            'type': 'player',
+            'entity': player,
+            'y_bottom': player.rect.bottom,
+            'render_func': lambda: self.draw_player(player, camera)
+        })
+        
+        # Enemies hinzufügen
+        if enemies:
+            for enemy in enemies:
+                entities.append({
+                    'type': 'enemy', 
+                    'entity': enemy,
+                    'y_bottom': enemy.rect.bottom,
+                    'render_func': lambda e=enemy: self.draw_enemy(e, camera)
+                })
+        
+        # Depth-Objekte aus der Map hinzufügen
+        if depth_objects:
+            for obj in depth_objects:
+                entities.append({
+                    'type': 'depth_object',
+                    'entity': obj,
+                    'y_bottom': obj['y_bottom'],
+                    'render_func': lambda o=obj: self.draw_depth_object(o, camera)
+                })
+        
+        # Nach Y-Position sortieren (je weiter unten, desto später gerendert = vor anderen Objekten)
+        entities.sort(key=lambda x: x['y_bottom'])
+        
+        # Alle Entities in der richtigen Reihenfolge rendern
+        for entity_data in entities:
+            entity_data['render_func']()
+    
+    def draw_depth_object(self, obj, camera):
+        """Zeichnet ein Depth-Objekt aus der Map"""
+        # Kamera-Transformation anwenden
+        screen_rect = camera.apply_rect(obj['rect'])
+        
+        # Prüfe ob Objekt im sichtbaren Bereich ist
+        if (screen_rect.right < 0 or screen_rect.left > self.screen.get_width() or 
+            screen_rect.bottom < 0 or screen_rect.top > self.screen.get_height()):
+            return
+        
+        # Verschiedene Objekt-Typen zeichnen
+        obj_name = obj['name'].lower()
+        
+        if 'tree' in obj_name:
+            self.draw_tree_object(screen_rect, obj)
+        elif 'rock' in obj_name or 'stone' in obj_name:
+            self.draw_rock_object(screen_rect, obj)
+        elif 'building' in obj_name or 'house' in obj_name:
+            self.draw_building_object(screen_rect, obj)
+        elif 'fence' in obj_name:
+            self.draw_fence_object(screen_rect, obj)
+        else:
+            # Fallback: Einfaches Rechteck
+            pygame.draw.rect(self.screen, obj['color'], screen_rect)
+            pygame.draw.rect(self.screen, (0, 0, 0), screen_rect, 2)  # Rahmen
+    
+    def draw_tree_object(self, screen_rect, obj):
+        """Zeichnet einen Baum"""
+        # Stamm (untere 40% der Höhe)
+        trunk_height = int(screen_rect.height * 0.4)
+        trunk_width = int(screen_rect.width * 0.3)
+        trunk_rect = pygame.Rect(
+            screen_rect.centerx - trunk_width // 2,
+            screen_rect.bottom - trunk_height,
+            trunk_width,
+            trunk_height
+        )
+        pygame.draw.rect(self.screen, (101, 67, 33), trunk_rect)  # Braun
+        
+        # Krone (obere 80% der Höhe, überlappend)
+        crown_height = int(screen_rect.height * 0.8)
+        crown_width = int(screen_rect.width * 0.9)
+        crown_rect = pygame.Rect(
+            screen_rect.centerx - crown_width // 2,
+            screen_rect.top,
+            crown_width,
+            crown_height
+        )
+        pygame.draw.ellipse(self.screen, (34, 139, 34), crown_rect)  # Grün
+        
+        # Schatten-Effekt
+        shadow_rect = crown_rect.copy()
+        shadow_rect.inflate_ip(-4, -4)
+        pygame.draw.ellipse(self.screen, (0, 100, 0), shadow_rect, 3)
+    
+    def draw_rock_object(self, screen_rect, obj):
+        """Zeichnet einen Stein/Felsen"""
+        # Hauptstein
+        pygame.draw.ellipse(self.screen, (105, 105, 105), screen_rect)
+        # Highlight
+        highlight_rect = screen_rect.copy()
+        highlight_rect.width //= 3
+        highlight_rect.height //= 3
+        pygame.draw.ellipse(self.screen, (169, 169, 169), highlight_rect)
+        # Schatten
+        pygame.draw.ellipse(self.screen, (64, 64, 64), screen_rect, 2)
+    
+    def draw_building_object(self, screen_rect, obj):
+        """Zeichnet ein Gebäude"""
+        # Hauptgebäude
+        pygame.draw.rect(self.screen, (139, 69, 19), screen_rect)
+        
+        # Dach (Dreieck oben)
+        roof_points = [
+            (screen_rect.centerx, screen_rect.top - 20),
+            (screen_rect.left - 10, screen_rect.top),
+            (screen_rect.right + 10, screen_rect.top)
+        ]
+        pygame.draw.polygon(self.screen, (160, 82, 45), roof_points)
+        
+        # Fenster (falls groß genug)
+        if screen_rect.width > 40 and screen_rect.height > 40:
+            window_size = min(screen_rect.width // 4, screen_rect.height // 4)
+            window_rect = pygame.Rect(
+                screen_rect.left + window_size,
+                screen_rect.top + window_size,
+                window_size,
+                window_size
+            )
+            pygame.draw.rect(self.screen, (135, 206, 235), window_rect)  # Hellblau
+    
+    def draw_fence_object(self, screen_rect, obj):
+        """Zeichnet einen Zaun"""
+        # Horizontale Balken
+        rail_height = screen_rect.height // 4
+        for i in range(3):
+            rail_y = screen_rect.top + i * rail_height + rail_height // 2
+            pygame.draw.rect(self.screen, (160, 82, 45), 
+                           (screen_rect.left, rail_y, screen_rect.width, rail_height // 2))
+        
+        # Vertikale Pfosten
+        post_width = screen_rect.width // 8
+        for i in range(0, screen_rect.width, screen_rect.width // 4):
+            post_x = screen_rect.left + i
+            pygame.draw.rect(self.screen, (101, 67, 33),
+                           (post_x, screen_rect.top, post_width, screen_rect.height))
+    
+    def draw_enemy(self, enemy, camera):
+        """Zeichnet einen Feind (erweitert falls nötig)"""
+        # Deine existierende Enemy-Render-Logik hier
+        enemy_pos = camera.apply(enemy)
+        if hasattr(enemy, 'image') and enemy.image:
+            scaled_image = self.asset_manager.get_scaled_sprite(
+                enemy.image, (enemy_pos.width, enemy_pos.height)
+            )
+            self.screen.blit(scaled_image, (enemy_pos.x, enemy_pos.y))
+        else:
+            # Fallback
+            pygame.draw.rect(self.screen, (255, 0, 0), enemy_pos)
+    
+    def draw_background(self, map_loader=None, camera=None):
+        """🚀 Task 5: Zeichnet den Hintergrund - Multi-Resolution-kompatibel"""
+        if map_loader and camera and map_loader.tmx_data:
+            self.screen.fill((0, 0, 0))  # Schwarzer Hintergrund für besseren Kontrast
+            map_loader.render(self.screen, camera)
+        else:
+            self.screen.fill(BACKGROUND_COLOR)
+            # 🚀 Task 5: Standard-Hintergrund mit dynamischen Größen
+            screen_width = self.screen.get_width()
+            screen_height = self.screen.get_height()
+            tree_rect = pygame.Rect(0, screen_height - 400, screen_width, 200)
+            pygame.draw.rect(self.screen, (34, 139, 34), tree_rect)
+            ground_rect = pygame.Rect(0, screen_height - 200, screen_width, 200)
+            pygame.draw.rect(self.screen, (139, 69, 19), ground_rect)
+    
+    def draw_ground_stones(self, camera):
+        """🚀 Task 5: Zeichnet Steine mit Kamera-Transformation - Multi-Resolution"""
+        screen_width = self.screen.get_width()  # 🚀 Task 5: Dynamische Screen-Breite
+        for stone in self.stones:
+            stone_rect = pygame.Rect(stone['x'], stone['y'], stone['size'], stone['size'])
+            stone_pos = camera.apply_rect(stone_rect)
+            
+            if -50 < stone_pos.x < screen_width + 50:
+                scaled_size = int(stone['size'] * camera.zoom_factor)
+                pygame.draw.circle(self.screen, stone['color'], 
+                                 (int(stone_pos.x + scaled_size//2), 
+                                  int(stone_pos.y + scaled_size//2)), 
+                                 max(1, scaled_size//2))
+    
+    def draw_player(self, player, camera):
+        """🚀 Task 6: Zeichnet den Spieler - Alpha-optimiert für bessere Performance"""
+        # Prüfe Unsichtbarkeit
+        if hasattr(player, 'magic_system') and player.magic_system.is_invisible(player):
+            # 🚀 Task 6: Nutze Alpha-Cache für unsichtbare Spieler
+            if hasattr(player, 'image') and player.image:
+                player_pos = camera.apply(player)
+                # Nutze optimierte Alpha-Caching statt per-Frame Surface-Erstellung
+                transparent_sprite = self._get_cached_transparent_sprite(
+                    player.image, 80, (player_pos.width, player_pos.height)
+                )
+                self.screen.blit(transparent_sprite, (player_pos.x, player_pos.y))
+            else:
+                # 🚀 Task 6: Transparenter Fallback mit Alpha-Cache-Pattern
+                player_pos = camera.apply(player)
+                # Erstelle einfachen transparenten Rechteck-Cache (für Fallback)
+                fallback_key = ('fallback_transparent_rect', player_pos.width, player_pos.height, 80)
+                if fallback_key not in self._alpha_cache:
+                    transparent_surface = pygame.Surface((player_pos.width, player_pos.height), pygame.SRCALPHA)
+                    pygame.draw.rect(transparent_surface, (255, 255, 0, 80), (0, 0, player_pos.width, player_pos.height))
+                    self._alpha_cache[fallback_key] = transparent_surface
+                self.screen.blit(self._alpha_cache[fallback_key], (player_pos.x, player_pos.y))
+        else:
+            # Normale Darstellung
+            if hasattr(player, 'image') and player.image:
+                player_pos = camera.apply(player)  # Gibt bereits skaliertes Rect zurück
+                # Performance-Optimierung: Nutze gecachte Skalierung statt jedes Mal neu zu skalieren
+                scaled_image = self.asset_manager.get_scaled_sprite(
+                    player.image, 
+                    (player_pos.width, player_pos.height)
+                )
+                self.screen.blit(scaled_image, (player_pos.x, player_pos.y))
+                
+                # 🚀 Task 6: Schild-Effekt mit Low-Effects-Mode (RPi4-Optimierung)
+                if hasattr(player, 'magic_system') and player.magic_system.is_shielded(player):
+                    from config import DisplayConfig
+                    settings = DisplayConfig.get_optimized_settings()
+                    
+                    if settings.get('LOW_EFFECTS', False):
+                        # 🚀 RPi4: Einfacher Schild-Kreis ohne Animation
+                        shield_center = (player_pos.centerx, player_pos.centery)
+                        pygame.draw.circle(self.screen, (100, 150, 255), shield_center, 
+                                         int(player_pos.width // 2 + 10), 3)
+                    else:
+                        # PC: Animierter Schild mit Pulsierender Effekt
+                        import math
+                        shield_center = (player_pos.centerx, player_pos.centery)
+                        current_time = pygame.time.get_ticks()
+                        pulse = abs(math.sin(current_time * 0.01)) * 10 + 5
+                        pygame.draw.circle(self.screen, (100, 150, 255), shield_center, 
+                                         int(player_pos.width // 2 + pulse), 3)
+            else:
+                # Fallback für fehlende Sprites - helle Farbe für bessere Sichtbarkeit
+                player_pos = camera.apply(player)
+                pygame.draw.rect(self.screen, (255, 255, 0), player_pos)  # Gelb statt grün
+                # Zusätzlicher Rahmen für noch bessere Sichtbarkeit
+                pygame.draw.rect(self.screen, (255, 255, 255), player_pos, 3)
+    
+    def draw_collision_debug(self, player, camera, collision_objects):
+        """Zeichnet Kollisionsboxen für Debugging"""
+        # Player-Hitbox zeichnen
+        player_hitbox_transformed = camera.apply_rect(player.hitbox)
+        pygame.draw.rect(self.screen, (255, 0, 0), player_hitbox_transformed, 2)  # Rot für Player-Hitbox
+        
+        # Kollisionsobjekte zeichnen
+        for collision_rect in collision_objects:
+            collision_transformed = camera.apply_rect(collision_rect)
+            pygame.draw.rect(self.screen, (0, 255, 255), collision_transformed, 2)  # Cyan für Kollisionsobjekte
+    
+    def draw_ui(self, game_logic):
+        """Zeichnet die Benutzeroberfläche"""
+        # UI-Hintergrund
+        ui_rect = pygame.Rect(20, 20, 600, 320)  # Größer für Magie-Anzeige
+        pygame.draw.rect(self.screen, UI_BACKGROUND, ui_rect)
+        pygame.draw.rect(self.screen, TEXT_COLOR, ui_rect, 3)
+        
+        y_offset = 40
+        
+        # Titel
+        title = self.font.render(GAME_TITLE, True, TEXT_COLOR)
+        self.screen.blit(title, (40, y_offset))
+        y_offset += 50
+        
+        # Punkte
+        score_text = "Punkte: {}".format(game_logic.score)
+        score_surface = self.font.render(score_text, True, TEXT_COLOR)
+        self.screen.blit(score_surface, (40, y_offset))
+        y_offset += 40
+        
+        # Aktive Zutaten
+        zutaten_text = "Inventar ({}/5):".format(len(game_logic.aktive_zutaten))
+        zutaten_surface = self.font.render(zutaten_text, True, TEXT_COLOR)
+        self.screen.blit(zutaten_surface, (40, y_offset))
+        y_offset += 35
+        
+        # Zutaten-Symbole und Namen
+        zutaten_farben = {
+            "wasserkristall": (0, 150, 255),
+            "feueressenz": (255, 100, 0),
+            "erdkristall": (139, 69, 19),
+            "holzstab": (139, 69, 19),
+            "stahlerz": (169, 169, 169),
+            "mondstein": (200, 200, 255)
+        }
+        
+        start_x = 50
+        for i, zutat in enumerate(game_logic.aktive_zutaten):
+            color = zutaten_farben.get(zutat, (200, 200, 200))
+            rect_x = start_x + i * 70
+            # Zeichne Gegenstand-Symbol
+            pygame.draw.rect(self.screen, color, (rect_x, y_offset, 50, 50))
+            
+            # Zeichne Namen darunter
+            item_name = zutat.capitalize()
+            name_surface = self.small_font.render(item_name, True, TEXT_COLOR)
+            name_rect = name_surface.get_rect(centerx=rect_x + 25, top=y_offset + 55)
+            self.screen.blit(name_surface, name_rect)
+        
+        y_offset += 70
+        
+        # Magie-System UI (falls Player verfügbar)
+        if hasattr(game_logic, 'player') and game_logic.player:
+            self.draw_magic_ui(game_logic.player, 40, y_offset)
+            y_offset += 80
+        
+        # Letztes Brau-Ergebnis
+        result_lines = game_logic.last_brew_result.split('\n')
+        for line in result_lines:
+            if line.strip():
+                result_surface = self.small_font.render(line, True, TEXT_COLOR)
+                self.screen.blit(result_surface, (40, y_offset))
+                y_offset += 30
+        
+        # Map-Status anzeigen
+        y_offset += 10
+        map_status = "🗺️ Map geladen" if hasattr(game_logic, 'level') and game_logic.level and game_logic.level.use_map else "⚠️ Standard-Grafik"
+        # Fallback für wenn game_logic keine level-Referenz hat
+        try:
+            level_instance = getattr(game_logic, '_level_ref', None)
+            if level_instance and hasattr(level_instance, 'use_map') and level_instance.use_map:
+                map_status = "🗺️ Map geladen"
+        except:
+            pass
+        map_surface = self.small_font.render(map_status, True, (150, 255, 150))
+        self.screen.blit(map_surface, (40, y_offset))
+    
+    def draw_controls(self):
+        """🚀 Task 5: Zeichnet die Steuerungshinweise - Multi-Resolution-optimiert"""
+        controls = [
+            "🎮 STEUERUNG:",
+            "← → ↑ ↓ / WASD Bewegung",
+            "1,2,3 Magic-Elemente", 
+            "Leertaste: Brauen",
+            "Backspace: Zutat entfernen",
+            "🔮 MAGIE:",
+            "1: Wasser, 2: Feuer, 3: Stein",
+            "C: Zaubern, X: Elemente löschen",
+            "R: Reset, M: Musik ein/aus",
+            "F1: Kollisions-Debug",
+            "F2: Health-Bars ein/aus",
+            "💾 SPEICHERN:",
+            "F9-F12: Speichern (Slot 1-4)",
+            "Shift+F9-F12: Löschen (Slot 1-4)",
+            "ESC: Zurück zum Menü"
+        ]
+        
+        # 🚀 Task 5: Dynamische Screen-Größen statt Konstanten
+        screen_height = self.screen.get_height()
+        screen_width = self.screen.get_width()
+        start_y = screen_height - 380  # Mehr Platz für zusätzliche Zeilen
+        for i, control in enumerate(controls):
+            color = TEXT_COLOR if i > 0 else (255, 255, 0)
+            # Magie-Titel hervorheben
+            if control.startswith("🔮"):
+                color = (150, 255, 255)
+            # Speicher-Titel hervorheben
+            elif control.startswith("💾"):
+                color = (255, 200, 100)
+            control_surface = self.small_font.render(control, True, color)
+            self.screen.blit(control_surface, (screen_width - 350, start_y + i * 23))
+    
+    def draw_magic_ui(self, player, x, y):
+        """Zeichnet die Magie-System UI mit Mana-Anzeige"""
+        magic_system = player.magic_system
+        
+        # Titel
+        magic_title = self.small_font.render("🔮 Magie:", True, (150, 255, 255))
+        self.screen.blit(magic_title, (x, y))
+        
+        # Ausgewählte Elemente
+        if magic_system.selected_elements:
+            elements_text = f"Elemente: {magic_system.get_selected_elements_str()}"
+        else:
+            elements_text = "Elemente: Keine ausgewählt"
+            
+        elements_surface = self.small_font.render(elements_text, True, TEXT_COLOR)
+        self.screen.blit(elements_surface, (x, y + 25))
+        
+        # Element-Symbole zeichnen
+        element_colors = {
+            "feuer": (255, 100, 0),
+            "wasser": (0, 150, 255), 
+            "stein": (139, 69, 19)
+        }
+        
+        start_x = x + 200
+        for i, element in enumerate(magic_system.selected_elements):
+            color = element_colors.get(element.value, (200, 200, 200))
+            rect_x = start_x + i * 35
+            pygame.draw.circle(self.screen, color, (rect_x + 12, y + 35), 12)
+            # Element-Symbol
+            symbol = {"feuer": "🔥", "wasser": "💧", "stein": "🗿"}.get(element.value, "?")
+            # Kleiner Text für Symbole (falls Font verfügbar)
+            try:
+                symbol_surface = self.small_font.render(symbol, True, (255, 255, 255))
+                symbol_rect = symbol_surface.get_rect(center=(rect_x + 12, y + 35))
+                self.screen.blit(symbol_surface, symbol_rect)
+            except:
+                # Fallback: Einfache Farbe
+                pass
+        
+        # Mana-Anzeige
+        mana_text = f"Mana: {int(player.current_mana)}/{player.max_mana}"
+        mana_surface = self.small_font.render(mana_text, True, (100, 100, 255))
+        self.screen.blit(mana_surface, (x, y + 60))
+        
+        # Mana-Balken
+        bar_width = 120
+        bar_height = 8
+        bar_x = x + 120
+        bar_y = y + 65
+        
+        # Hintergrund (schwarz)
+        pygame.draw.rect(self.screen, (0, 0, 0), (bar_x, bar_y, bar_width, bar_height))
+        
+        # Mana-Füllstand (blau)
+        fill_width = int(bar_width * player.get_mana_percentage())
+        if fill_width > 0:
+            pygame.draw.rect(self.screen, (50, 150, 255), (bar_x, bar_y, fill_width, bar_height))
+
+    class Level:
     """Hauptspiel-Level - Verwaltet Gameplay-Zustand"""
     
     def __init__(self, screen, main_game=None):
@@ -469,11 +897,7 @@
         try:
             map_path = path.join(MAP_DIR, "Map3.tmx") # Verwende MAP_DIR aus settings
             
-<<<<<<< HEAD
-            self.map_loader = MapLoader(map_path)
-=======
-            self.map_loader = MapLoader(map_path) #https://github.com/Lambaga/Alchemist_SUI
->>>>>>> 0e99949c
+            self.map_loader = MapLoader(map_path)https://github.com/Lambaga/Alchemist_SUI
             
             if self.map_loader and self.map_loader.tmx_data:
                 self.use_map = True
@@ -1233,118 +1657,4 @@
     def _setup_health_bars(self):
         """Private Methode zum Neuerstellen der Health-Bars nach Reset"""
         # Player Health-Bar hinzufügen
-        if self.game_logic and self.game_logic.player:
-            player_health_bar = create_player_health_bar(
-                self.game_logic.player,
-                width=100,
-                height=12,
-                offset_y=-35,
-                show_when_full=True
-            )
-            self.health_bar_manager.add_entity(
-                self.game_logic.player, 
-                renderer=player_health_bar.renderer,
-                width=player_health_bar.width,
-                height=player_health_bar.height,
-                offset_y=player_health_bar.offset_y,
-                show_when_full=player_health_bar.show_when_full
-            )
-        
-        # Health-Bars für alle Feinde hinzufügen
-        if self.enemy_manager:
-            for enemy in self.enemy_manager.enemies:
-                self.add_enemy_health_bar(enemy)
-        
-        print("🔄 Health-Bars neu erstellt")
-    
-    def run(self, dt):
-        """Haupt-Update-Methode für das Level"""
-        self.update(dt)
-        self.render()
-    def render_coordinates(self):
-        """Zeigt die Mausposition und Spielerposition an"""
-        try:
-            # Mausposition holen (Bildschirmkoordinaten)
-            mouse_pos = pygame.mouse.get_pos()
-            
-            # Mausposition in Weltkoordinaten umrechnen
-            world_x = mouse_pos[0] + self.camera.camera_rect.x
-            world_y = mouse_pos[1] + self.camera.camera_rect.y
-            
-            # Debug Text erstellen
-            mouse_text = f"Maus: ({int(world_x)}, {int(world_y)})"
-            
-            # Spielerposition (falls verfügbar)
-            if self.game_logic and self.game_logic.player:
-                player_x = self.game_logic.player.rect.centerx
-                player_y = self.game_logic.player.rect.centery
-                player_text = f"Spieler: ({int(player_x)}, {int(player_y)})"
-            else:
-                player_text = "Spieler: nicht verfügbar"
-            
-            # Text rendern
-            mouse_surface = self.debug_font.render(mouse_text, True, (255, 255, 0))
-            player_surface = self.debug_font.render(player_text, True, (255, 255, 0))
-            
-            # Hintergrund für bessere Lesbarkeit
-            padding = 5
-            bg_rect_mouse = mouse_surface.get_rect(topleft=(10, 10)).inflate(padding * 2, padding * 2)
-            bg_rect_player = player_surface.get_rect(topleft=(10, 30)).inflate(padding * 2, padding * 2)
-            
-            # Zeichne den Hintergrund
-            pygame.draw.rect(self.screen, (0, 0, 0, 128), bg_rect_mouse)
-            pygame.draw.rect(self.screen, (0, 0, 0, 128), bg_rect_player)
-            
-            # Position für Debug-Info
-            self.screen.blit(mouse_surface, (10, 10))
-            self.screen.blit(player_surface, (10, 30))
-        except Exception as e:
-            print(f"Fehler beim Rendern der Koordinaten: {e}")
-
-    def render_collectibles(self):
-        """Rendert die sammelbaren Questgegenstände auf der Map"""
-        for item_id, item in self.collectible_items.items():
-            # Nur verfügbare und noch nicht gesammelte Items rendern
-            if not item.get('available', False) or item['collected']:
-                continue
-            
-            # Erstelle ein temporäres Rect für die Kamera-Transformation
-            item_rect = pygame.Rect(item['pos'].x - 10, item['pos'].y - 10, 20, 20)
-            screen_pos = self.camera.apply_rect(item_rect)
-            
-            # Item als schimmernder Kreis zeichnen
-            glow_intensity = (math.sin(pygame.time.get_ticks() * 0.005) + 1) * 0.5
-            main_color = item['color']
-            glow_color = tuple(int(c * glow_intensity) for c in main_color)
-            
-            # Äußerer Gloweffekt
-            pygame.draw.circle(self.screen, glow_color, screen_pos.center, 20)
-            # Innerer Kern
-            pygame.draw.circle(self.screen, main_color, screen_pos.center, 12)
-
-    def check_collectibles(self):
-        """Überprüft ob der Spieler Questgegenstände aufsammeln kann"""
-        if not self.game_logic or not self.game_logic.player:
-            return
-
-        player_pos = pygame.math.Vector2(self.game_logic.player.rect.center)
-        
-        for item_id, item in self.collectible_items.items():
-            # Nur verfügbare und noch nicht gesammelte Items prüfen
-            if not item.get('available', False) or item['collected']:
-                continue
-                
-            distance = player_pos.distance_to(item['pos'])
-            
-            if distance <= item['radius']:
-                if item_id not in self.quest_items:
-                    self.quest_items.append(item_id)
-                    item['collected'] = True
-                    # Setze direkt die Collection Message
-                    self.collection_message = f"{item['name']} eingesammelt!"
-                    self.collection_message_timer = pygame.time.get_ticks() + self.collection_message_duration
-                    print(f"Item eingesammelt: {item['name']}")
-                    
-                    # Füge das Item zum Spieler-Inventar hinzu
-                    if item_id not in self.game_logic.aktive_zutaten:
-                        self.game_logic.aktive_zutaten.append(item_id)+        if